{
  "browserslist": [
    ">0.2%",
    "not dead",
    "not ie <= 11",
    "not op_mini all"
  ],
  "dependencies": {
    "browser-nativefs": "0.2.2",
    "i18next-browser-languagedetector": "4.0.1",
    "nanoid": "2.1.11",
    "react": "16.12.0",
    "react-dom": "16.12.0",
    "react-scripts": "3.3.1",
    "roughjs": "4.0.4"
  },
  "description": "",
  "devDependencies": {
<<<<<<< HEAD
    "@cypress/webpack-preprocessor": "^4.1.1",
    "@types/cypress-image-snapshot": "^3.1.2",
    "@types/jest": "25.1.1",
=======
    "@testing-library/jest-dom": "5.1.1",
    "@testing-library/react": "9.4.0",
    "@types/jest": "25.1.2",
>>>>>>> 360864ef
    "@types/nanoid": "2.1.0",
    "@types/react": "16.9.19",
    "@types/react-dom": "16.9.5",
    "cypress": "^3.8.3",
    "cypress-image-snapshot": "^3.1.1",
    "eslint": "6.8.0",
    "eslint-config-prettier": "6.10.0",
    "eslint-plugin-prettier": "3.1.2",
    "husky": "4.2.2",
    "jest-canvas-mock": "2.2.0",
    "lint-staged": "10.0.7",
    "node-sass": "4.13.1",
    "prettier": "1.19.1",
    "rewire": "4.0.1",
    "ts-loader": "^6.2.1",
    "typescript": "3.7.5"
  },
  "jest": {
    "transformIgnorePatterns": [
      "node_modules/(?!(roughjs|browser-nativefs)/)"
    ]
  },
  "eslintConfig": {
    "extends": [
      "prettier",
      "react-app"
    ],
    "plugins": [
      "prettier"
    ],
    "rules": {
      "curly": "warn",
      "no-console": [
        "warn",
        {
          "allow": [
            "warn",
            "error",
            "info"
          ]
        }
      ],
      "no-else-return": "warn",
      "no-useless-return": "warn",
      "prefer-const": [
        "warn",
        {
          "destructuring": "all"
        }
      ],
      "prefer-template": "warn",
      "prettier/prettier": "warn"
    }
  },
  "homepage": "https://excalidraw.com",
  "husky": {
    "hooks": {
      "pre-commit": "lint-staged"
    }
  },
  "main": "src/index.js",
  "name": "excalidraw",
  "scripts": {
    "build": "react-scripts build",
    "build-node": "./scripts/build-node.js",
    "eject": "react-scripts eject",
    "fix": "npm run fix:other && npm run fix:code",
    "fix:code": "npm run test:code -- --fix",
    "fix:other": "npm run prettier -- --write",
    "prettier": "prettier \"**/*.{css,scss,json,md,html,yml}\" --ignore-path=.eslintignore",
    "start": "react-scripts start",
    "test": "npm run test:app",
    "test:app": "react-scripts test --env=jsdom --passWithNoTests",
    "test:code": "eslint --ignore-path .gitignore --ext .js,.ts,.tsx .",
    "test:other": "npm run prettier -- --list-different",
    "test:e2e": "cypress run --env failOnSnapshotDiff=false",
    "update:screenshots": "docker-compose build && docker-compose up --abort-on-container-exit --exit-code-from cypress"
  },
  "version": "1.0.0",
  "license": "MIT",
  "repository": {
    "type": "git",
    "url": "https://github.com/excalidraw/excalidraw.git"
  }
}<|MERGE_RESOLUTION|>--- conflicted
+++ resolved
@@ -16,15 +16,11 @@
   },
   "description": "",
   "devDependencies": {
-<<<<<<< HEAD
     "@cypress/webpack-preprocessor": "^4.1.1",
     "@types/cypress-image-snapshot": "^3.1.2",
-    "@types/jest": "25.1.1",
-=======
     "@testing-library/jest-dom": "5.1.1",
     "@testing-library/react": "9.4.0",
     "@types/jest": "25.1.2",
->>>>>>> 360864ef
     "@types/nanoid": "2.1.0",
     "@types/react": "16.9.19",
     "@types/react-dom": "16.9.5",
