--- conflicted
+++ resolved
@@ -16,7 +16,6 @@
   },
   "description": "",
   "devDependencies": {
-<<<<<<< HEAD
     "@cypress/webpack-preprocessor": "^4.1.1",
     "@types/cypress-image-snapshot": "^3.1.2",
     "@types/jest": "25.1.0",
@@ -25,7 +24,6 @@
     "@types/react-dom": "16.9.5",
     "cypress": "^3.8.3",
     "cypress-image-snapshot": "^3.1.1",
-=======
     "@types/jest": "25.1.1",
     "@types/nanoid": "2.1.0",
     "@types/react": "16.9.19",
@@ -33,7 +31,6 @@
     "eslint": "6.8.0",
     "eslint-config-prettier": "6.10.0",
     "eslint-plugin-prettier": "3.1.2",
->>>>>>> f70bd008
     "husky": "4.2.1",
     "lint-staged": "10.0.7",
     "node-sass": "4.13.1",
@@ -93,13 +90,9 @@
     "start": "react-scripts start",
     "test": "npm run test:app",
     "test:app": "react-scripts test --env=jsdom --passWithNoTests",
-<<<<<<< HEAD
-    "test:code": "npm run prettier -- --list-different",
-    "cypress:open": "cypress open"
-=======
     "test:code": "eslint --ignore-path .gitignore --ext .js,.ts,.tsx .",
-    "test:other": "npm run prettier -- --list-different"
->>>>>>> f70bd008
+    "test:other": "npm run prettier -- --list-different",
+    "test:e2e": "cypress open"
   },
   "version": "1.0.0",
   "license": "MIT",
